--- conflicted
+++ resolved
@@ -62,19 +62,12 @@
     transfer_time = models.DateTimeField(blank = True, null = True)
     hospital_time = models.DateTimeField(blank = True, null = True)
     base_time = models.DateTimeField(blank = True, null = True)
-<<<<<<< HEAD
-    def __str__(self):
-        return "({}): {}, {}".format(self.priority, self.residential_unit, self.stmain_number)
-    PRIORITIES = [('A','A'),('B','B'),('C','C'),('D','D'),('E','E')]
-    priority = models.CharField(max_length=254, choices=PRIORITIES, default='A')
-=======
     PRIORITIES = [('A','A'),('B','B'),('C','C'),('D','D'),('E','E')]
     priority = models.CharField(max_length=254, choices=PRIORITIES, default='A')
 
     def __str__(self):
         return "({}): {}, {}".format(self.priority, self.residential_unit, self.stmain_number)
 
->>>>>>> 3a29d5fb
 
 class Region(models.Model):
     name = models.CharField(max_length=254, unique=True)
