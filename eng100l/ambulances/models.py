--- conflicted
+++ resolved
@@ -30,14 +30,9 @@
         return "{}".format(self.name)
 
 class Ambulances(models.Model):
-<<<<<<< HEAD
-    license_plate = models.CharField(max_length=254, primary_key=True)
-    name = models.CharField(max_length=254, default = "1")
-=======
     license_plate = models.CharField(max_length=20)
     name = models.CharField(max_length=254, default="")
 
->>>>>>> fe30bd1f
     status = models.ForeignKey(Status, on_delete=models.CASCADE, default=1)
     # location = models.PointField(srid=4326, default=Tijuana)
     orientation = models.FloatField(null=True)
@@ -58,17 +53,6 @@
     city = models.CharField(max_length=254, default="Tijuana")
     state = models.CharField(max_length=254, default="Baja California")
     location = models.PointField(srid=4326, default=Tijuana)
-<<<<<<< HEAD
-    priority = models.CharField(max_length=254, default="A")
-    call_time = models.DateTimeField(default=timezone.now )
-    assignment = models.CharField(max_length=254, default = "none")
-    state = models.CharField(max_length=254)
-    st_main = models.CharField(max_length=254)
-    colony = models.CharField(max_length=254, default="A")
-    delegation = models.CharField(max_length=254)
-    ambulance_no = models.PositiveSmallIntegerField(default=0)
-
-=======
     # assignment = base name and #
     assignment = models.CharField(max_length=254, default = "None")
     # short description of the patient's injury
@@ -89,7 +73,6 @@
 
     PRIORITIES = [('A','A'),('B','B'),('C','C'),('D','D'),('E','E')]
     priority = models.CharField(max_length=254, choices=PRIORITIES, default='A')
->>>>>>> fe30bd1f
 
 class Region(models.Model):
     name = models.CharField(max_length=254, unique=True)
@@ -112,15 +95,9 @@
         return "{}".format(self.name)
 
 class EquipmentCount(models.Model):
-<<<<<<< HEAD
-    id = models.AutoField(primary_key=True)
-    hospital = models.ForeignKey(Hospital, related_name='equipment',
-        on_delete=models.CASCADE, null=True)
-=======
 
     id = models.AutoField(primary_key=True)
     hospital = models.ForeignKey(Hospital, related_name='equipment',on_delete=models.CASCADE, null=True)
->>>>>>> fe30bd1f
     equipment = models.ForeignKey(Equipment, on_delete=models.CASCADE)
     quantity = models.IntegerField()
 
