--- conflicted
+++ resolved
@@ -20,14 +20,12 @@
         if not super().on_connect(client, userdata, flags, rc):
             return False
 
+        # Begin seeding
         self.seed_hospitals(client)
         self.seed_ambulance_location(client)
         self.seed_hospital_list(client)
-<<<<<<< HEAD
         self.seed_ambulance_status(client)
-=======
         self.seed_hospital_config(client)
->>>>>>> b1c0d62c
 
         # all done, disconnect
         self.disconnect()
