# mqttseed application command
from django.core.management.base import BaseCommand
from django.conf import settings

from ambulances.management.commands._client import BaseClient

from ambulances.models import Ambulances, Hospital, EquipmentCount, Equipment
from ambulances.serializers import MQTTLocationSerializer, MQTTAmbulanceLocSerializer, MQTTHospitalSerializer
from django.utils.six import BytesIO
from rest_framework.parsers import JSONParser
from rest_framework.renderers import JSONRenderer

class Client(BaseClient):

    # The callback for when the client receives a CONNACK
    # response from the server.
    def on_connect(self, client, userdata, flags, rc):

        # is connected?
        if not super().on_connect(client, userdata, flags, rc):
            return False

        self.seed_hospitals(client)
        self.seed_ambulance_location(client)
<<<<<<< HEAD
        self.seed_hospital_list(client)
=======
        self.seed_ambulance_status(client)
>>>>>>> d344f456

        # all done, disconnect
        #self.disconnect()
    def seed_ambulance_location(self, client):
        if self.verbosity > 0:
            self.stdout.write(self.style.SUCCESS(">> Seeding ambulance locations"))

        # seeding ambulance locations
        ambulances = Ambulances.objects.all();

        for a in ambulances:
            serializer = MQTTAmbulanceLocSerializer(a)
            json = JSONRenderer().render(serializer.data)

            stream = BytesIO(json)
            data = JSONParser().parse(stream)

            client.publish('ambulance/{}/location'.format(a.id), json, qos=2, retain=True)
            if self.verbosity > 0:
                self.stdout.write(" ambulance {} : {}".format(a.id,data))

        if self.verbosity > 0:
            self.stdout.write(self.style.SUCCESS(">> Done seeding ambulance locations"))

    def seed_ambulance_status(self, client):
        ambulances = Ambulances.objects.all();

        for a in ambulances:
            client.publish('ambulance/{}/status'.format(a.status), qos=2, retain=True)
            if self.verbosity > 0:
                self.stdout.write(" ambulance {} : {}".format(a.id,a.status))

        if self.verbosity > 0:
            self.stdout.write(self.style.SUCCESS(">> Done seeding ambulance status"))

    def seed_hospitals(self, client):
        if self.verbosity > 0:
            self.stdout.write(self.style.SUCCESS(">> Seeding hospitals"))

        # seeding hospitals
        hospitals = Hospital.objects.all()
        k = 0
        for h in hospitals:
            k = k + 1
            if self.verbosity > 0:
                self.stdout.write("  {:2d}. {}".format(k, h))
            equipment = EquipmentCount.objects.filter(hospital = h)
            for e in equipment:
                if self.verbosity > 0:
                    self.stdout.write("      {}: {}".format(e.equipment,
                                                            e.quantity))

                # publish message
                client.publish('hospital/{}/equipment/{}'.format(h.id,
                                                                 e.equipment),
                               e.quantity,
                               qos=2,
                               retain=True)

        if self.verbosity > 0:
            self.stdout.write(self.style.SUCCESS(">> Done seeding hospitals"))

    def seed_hospital_list(self, client):
        if self.verbosity > 0:
            self.stdout.write(self.style.SUCCESS(">> Seeding list of hospitals"))

        # seeding list of hospitals with their ids
        hospitals = Hospital.objects.all();

        for h in hospitals:
            serializer = MQTTHospitalSerializer(h)
            json = JSONRenderer().render(serializer.data)

            stream = BytesIO(json)
            data = JSONParser().parse(stream)

            # Publish json - be sure to do this in the seeder
            # TODO change h.id to actual user id.
            client.publish('user/{}/hospital'.format(h.id), json, qos=2, retain=True)

            if self.verbosity > 0:
                self.stdout.write(" hospital {} : {}".format(h.id, data))

        if self.verbosity > 0:
            self.stdout.write(self.style.SUCCESS(">> Done seeding list of hosptials"))
            
    # Message publish callback
    def on_publish(self, client, userdata, mid):
        pass

class Command(BaseCommand):
    help = 'Seed the mqtt broker'

    def handle(self, *args, **options):

        broker = {
            'USERNAME': '',
            'PASSWORD': '',
            'HOST': 'localhost',
            'PORT': 1883,
            'KEEPALIVE': 60,
            'CLIENT_ID': 'django',
            'CLEAN_SESSION': True
        }
        broker.update(settings.MQTT)

        client = Client(broker, self.stdout, self.style,
                        verbosity = options['verbosity'])

        try:
            client.loop_forever()

        except KeyboardInterrupt:
            pass

        finally:
            client.disconnect()<|MERGE_RESOLUTION|>--- conflicted
+++ resolved
@@ -22,14 +22,13 @@
 
         self.seed_hospitals(client)
         self.seed_ambulance_location(client)
-<<<<<<< HEAD
         self.seed_hospital_list(client)
-=======
         self.seed_ambulance_status(client)
->>>>>>> d344f456
 
         # all done, disconnect
-        #self.disconnect()
+        self.disconnect()
+
+
     def seed_ambulance_location(self, client):
         if self.verbosity > 0:
             self.stdout.write(self.style.SUCCESS(">> Seeding ambulance locations"))
@@ -117,6 +116,7 @@
     def on_publish(self, client, userdata, mid):
         pass
 
+
 class Command(BaseCommand):
     help = 'Seed the mqtt broker'
 
