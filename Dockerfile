# Using ubuntu as a base image
<<<<<<< HEAD
FROM python:3.11
=======
FROM python:3.8
>>>>>>> 9f4c2d80

# Getting rid of debconf messages
ARG DEBIAN_FRONTEND=noninteractive

# Install dependencies
RUN set -x && \
    apt-get update -y && \
    apt-get install -y apt-utils && \
    apt-get install -y dumb-init git gettext \
            gdal-bin libgdal-dev python3-gdal \
            postgresql-client mosquitto-clients \
            rsync

# Install node
<<<<<<< HEAD
#ENV NODE_VERSION 23.8.0

#RUN curl -sL https://deb.nodesource.com/setup_10.x | bash - && \
RUN apt-get install -y nodejs npm

#RUN curl -o- https://raw.githubusercontent.com/nvm-sh/nvm/v0.40.1/install.sh | bash 
#&& apt-get install -y npm 

#ENV NVM_DIR=/root/.nvm
#RUN . "$NVM_DIR/nvm.sh" && nvm install ${NODE_VERSION}
#RUN . "$NVM_DIR/nvm.sh" && nvm use v${NODE_VERSION}
#RUN . "$NVM_DIR/nvm.sh" && nvm alias default v${NODE_VERSION}
#ENV PATH="/root/.nvm/versions/node/v${NODE_VERSION}/bin/:${PATH}"
#RUN node --version
#RUN npm --version

=======
RUN curl -sL https://deb.nodesource.com/setup_21.x | bash - && \
    apt-get install -y nodejs 
    
#RUN curl -o- https://raw.githubusercontent.com/nvm-sh/nvm/v0.40.1/install.sh | bash
#RUN nvm install node 
>>>>>>> 9f4c2d80


# Build variables
ARG BUILD_APP_HOME=/app
ARG BUILD_SCRIPT_HOME=/usr/local/bin

ENV APP_HOME=$BUILD_APP_HOME
ENV SCRIPT_HOME=$BUILD_SCRIPT_HOME
WORKDIR $APP_HOME

ENV PATH="$APP_HOME/node_modules/.bin:${PATH}"

# install requirements
COPY requirements.txt requirements.txt
RUN pip install -r requirements.txt

# install npm packages
COPY package.json package.json
RUN npm install

# install custom django-import-export
WORKDIR /tmp
RUN pip uninstall -y django-import-export
RUN git clone https://github.com/mcdeoliveira/django-import-export
WORKDIR /tmp/django-import-export
RUN pip install .


WORKDIR $APP_HOME

# create application directories
RUN set -x && \
    mkdir -p /etc/emstrack/migrations && \
    mkdir -p /etc/emstrack/migrations/ambulance && \
    mkdir ambulance && \
    mkdir -p /etc/emstrack/migrations/login && \
    mkdir login && \
    mkdir -p /etc/emstrack/migrations/hospital && \
    mkdir hospital && \
    mkdir -p /etc/emstrack/migrations/equipment && \
    mkdir equipment && \
    # mosquitto directories
    mkdir -p /mosquitto/data && \
    touch /mosquitto/data/passwd && \
    mkdir -p /mosquitto-test/data && \
    touch /mosquitto-test/data/passwd && \
    # log directories
    mkdir -p /etc/emstrack/log && \
    touch /etc/emstrack/log/django.log && \
    touch /etc/emstrack/log/emstrack.log

# Clone application
COPY . .

# link migration directories into persistent volume
# since fall of 2024 copy fails if links are made before
RUN set -x && \
    ln -s /etc/emstrack/migrations/ambulance $APP_HOME/ambulance/migrations && \
    ln -s /etc/emstrack/migrations/login     $APP_HOME/login/migrations && \
    ln -s /etc/emstrack/migrations/hospital  $APP_HOME/hospital/migrations && \
    ln -s /etc/emstrack/migrations/equipment $APP_HOME/equipment/migrations && \
    ln -s /etc/emstrack/log $APP_HOME/log

# Init scripts
COPY scripts/. $SCRIPT_HOME
RUN chmod +x $SCRIPT_HOME/emstrack-*.sh

# Init mqttclient
COPY init/mqtt-client.sh /etc/init.d
RUN chmod 755 /etc/init.d/mqtt-client.sh
RUN update-rc.d mqtt-client.sh defaults

# Entrypoint script
COPY docker-entrypoint.sh $SCRIPT_HOME/docker-entrypoint.sh
RUN chmod +x $SCRIPT_HOME/docker-entrypoint.sh

COPY docker-entrypoint-init.sh $SCRIPT_HOME/docker-entrypoint-init.sh
RUN chmod +x $SCRIPT_HOME/docker-entrypoint-init.sh

# Add VOLUME to allow backup of config, logs and databases
ENTRYPOINT ["/usr/bin/dumb-init", "--", "docker-entrypoint.sh"]
CMD ["all"]<|MERGE_RESOLUTION|>--- conflicted
+++ resolved
@@ -1,9 +1,5 @@
 # Using ubuntu as a base image
-<<<<<<< HEAD
-FROM python:3.11
-=======
 FROM python:3.8
->>>>>>> 9f4c2d80
 
 # Getting rid of debconf messages
 ARG DEBIAN_FRONTEND=noninteractive
@@ -18,30 +14,11 @@
             rsync
 
 # Install node
-<<<<<<< HEAD
-#ENV NODE_VERSION 23.8.0
-
-#RUN curl -sL https://deb.nodesource.com/setup_10.x | bash - && \
-RUN apt-get install -y nodejs npm
-
-#RUN curl -o- https://raw.githubusercontent.com/nvm-sh/nvm/v0.40.1/install.sh | bash 
-#&& apt-get install -y npm 
-
-#ENV NVM_DIR=/root/.nvm
-#RUN . "$NVM_DIR/nvm.sh" && nvm install ${NODE_VERSION}
-#RUN . "$NVM_DIR/nvm.sh" && nvm use v${NODE_VERSION}
-#RUN . "$NVM_DIR/nvm.sh" && nvm alias default v${NODE_VERSION}
-#ENV PATH="/root/.nvm/versions/node/v${NODE_VERSION}/bin/:${PATH}"
-#RUN node --version
-#RUN npm --version
-
-=======
 RUN curl -sL https://deb.nodesource.com/setup_21.x | bash - && \
     apt-get install -y nodejs 
     
 #RUN curl -o- https://raw.githubusercontent.com/nvm-sh/nvm/v0.40.1/install.sh | bash
 #RUN nvm install node 
->>>>>>> 9f4c2d80
 
 
 # Build variables
