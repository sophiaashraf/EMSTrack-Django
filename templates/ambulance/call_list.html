--- conflicted
+++ resolved
@@ -23,7 +23,6 @@
                 </thead>
                 <tbody>
                     {% for call in call_list %}
-<<<<<<< HEAD
                         <tr>
                             <td><a href="{% url 'ambulance:call_detail' pk=call.id %}">{{ call.status|get_call_status }}</a></td>
                             <td>{{ call.details }}</td>
@@ -36,21 +35,7 @@
                             <td>{{ call.created_at }}</td>
                             <td>{{ call.ended_at }}</td>
                         </tr>
-=======
-                    <tr>
-                        <td>{{ call.status|get_call_status }}</a></td>
-                        <td><a href="{% url 'ambulance:call_detail' pk=call.id %}">{{ call.details }}</a></td>
-                        <td>{{ call.priority }}</td>
-                        <td>
-                        {% for ambulancecall in call.ambulancecall_set.all %}
-                        {{ ambulancecall.ambulance.identifier }}
-                        {% endfor %}
-                        </td>
-                        <td>{{ call.created_at }}</td>
-                        <td>{{ call.ended_at }}</td>
-                    </tr>
-                    
->>>>>>> 11984e90
+
                     {% endfor %}
                 </tbody>
             </table>
