--- conflicted
+++ resolved
@@ -289,15 +289,11 @@
         if not user.is_superuser:
             raise PermissionDenied()
         
-<<<<<<< HEAD
-        ambulancecalltime_set = validated_data.pop('ambulancecalltime_set', [])
-=======
         ambulancecall_set = validated_data.pop('ambulancecall_set', [])
         patient_set = validated_data.pop('patient_set', [])
 
         # Makes sure database rolls back in case on an integrity or other errors
         with transaction.atomic():
->>>>>>> cfbd439d
 
             # creates call first
             call = super().create(validated_data)
