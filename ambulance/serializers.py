--- conflicted
+++ resolved
@@ -3,12 +3,8 @@
 from rest_framework import serializers
 from drf_extra_fields.geo_fields import PointField
 
-<<<<<<< HEAD
 from .models import Ambulance, AmbulanceUpdate, Call
-=======
-from .models import Ambulance, AmbulanceUpdate
 
->>>>>>> 80d18308
 
 # Ambulance serializers
 
@@ -81,7 +77,6 @@
                             'status', 'orientation',
                             'location', 'timestamp',
                             'comment',
-<<<<<<< HEAD
                             'updated_by_username', 'updated_on']
 
 
@@ -113,7 +108,4 @@
             if not user.profile.calls.filter(can_write=True, call=instance.id):
                 raise PermissionDenied()
 
-        return super().update(instance, data)
-=======
-                            'updated_by_username', 'updated_on']
->>>>>>> 80d18308
+        return super().update(instance, data)